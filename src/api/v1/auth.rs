use crate::{
<<<<<<< HEAD
    constants::MAX_LOBBY_SIZE,
    jwt::{errors::JwtError, IdToken, SignedIdToken},
=======
    jwt::{errors::JwtError, IdToken},
    keys::SharedKeys,
>>>>>>> 9d5e8e7c
    lobby::SharedLobbyState,
    oauth::{GithubOAuthClient, SharedAuthState, SiweOAuthClient},
    storage::{PersistentStorage, StorageError},
    EthAuthOptions, Keys, Options, SessionId, SessionInfo,
};
use axum::{
    extract::Query,
    response::{IntoResponse, Response},
    Extension, Json,
};
use chrono::DateTime;
use http::StatusCode;
use oauth2::{
    reqwest::async_http_client, AuthorizationCode, CsrfToken, RedirectUrl, Scope, TokenResponse,
};
use serde::{Deserialize, Serialize};
use serde_json::json;
use std::borrow::Cow;
use tokio::time::Instant;

// These are the providers that are supported
// via oauth
pub enum AuthProvider {
    Github,
    Ethereum,
}

impl AuthProvider {
    pub const fn to_string(&self) -> &str {
        match self {
            Self::Github => "Github",
            Self::Ethereum => "Ethereum",
        }
    }
}

pub enum AuthError {
    LobbyIsFull,
    UserAlreadyContributed,
    InvalidCsrf,
    Jwt(JwtError),
    InvalidAuthCode,
    FetchUserDataError,
    CouldNotExtractUserData,
    UserCreatedAfterDeadline,
    Storage(StorageError),
}

pub struct UserVerified {
    id_token:   SignedIdToken,
    session_id: String,
}

pub struct AuthUrl {
    siwe_auth_url:   String,
    github_auth_url: String,
}

impl IntoResponse for AuthUrl {
    fn into_response(self) -> Response {
        Json(json!({
            "auth_url": self.siwe_auth_url,
            "github_auth_url": self.github_auth_url,
        }))
        .into_response()
    }
}

impl IntoResponse for UserVerified {
    fn into_response(self) -> Response {
        Json(json!({
            "id_token" : self.id_token,
            "session_id" : self.session_id,
        }))
        .into_response()
    }
}

impl IntoResponse for AuthError {
    fn into_response(self) -> Response {
        let (status, body) = match self {
            Self::InvalidAuthCode => {
                let body = Json(json!({
                    "error": "invalid authorisation code",
                }));
                (StatusCode::BAD_REQUEST, body)
            }
            Self::FetchUserDataError => {
                let body = Json(json!({
                    "error": "could not fetch user data from auth server",
                }));
                (StatusCode::INTERNAL_SERVER_ERROR, body)
            }
            Self::CouldNotExtractUserData => {
                let body = Json(json!({
                    "error": "could not extract user data from auth server response",
                }));
                (StatusCode::INTERNAL_SERVER_ERROR, body)
            }
            Self::Jwt(jwt_err) => return jwt_err.into_response(),

            Self::LobbyIsFull => {
                let body = Json(json!({
                    "error": "lobby is full",
                }));
                (StatusCode::SERVICE_UNAVAILABLE, body)
            }
            Self::InvalidCsrf => {
                let body = Json(json!({
                    "error": "invalid csrf token",
                }));
                (StatusCode::BAD_REQUEST, body)
            }
            Self::UserAlreadyContributed => {
                let body = Json(json!({ "error": "user has already contributed" }));
                (StatusCode::BAD_REQUEST, body)
            }
            Self::UserCreatedAfterDeadline => {
                let body = Json(json!({ "error": "user account was created after the deadline"}));
                (StatusCode::UNAUTHORIZED, body)
            }
            Self::Storage(storage_error) => return storage_error.into_response(),
        };
        (status, body).into_response()
    }
}

#[derive(Debug, Deserialize)]
pub struct AuthClientLinkQueryParams {
    redirect_to: Option<String>,
}

// Returns the url that the user needs to call
// in order to get an authorisation code
pub async fn auth_client_link(
    Query(params): Query<AuthClientLinkQueryParams>,
    Extension(options): Extension<Options>,
    Extension(auth_state): Extension<SharedAuthState>,
    Extension(lobby_state): Extension<SharedLobbyState>,
    Extension(siwe_client): Extension<SiweOAuthClient>,
    Extension(gh_client): Extension<GithubOAuthClient>,
) -> Result<AuthUrl, AuthError> {
    // Fist check if the lobby is full before giving users an auth link
    // Note: we use CSRF tokens, so just copying the url will not work either
    //
    {
        let lobby_size = lobby_state.read().await.participants.len();
        if lobby_size >= options.lobby.max_lobby_size {
            return Err(AuthError::LobbyIsFull);
        }
    }

    let csrf_token = CsrfToken::new_random();

    let redirect_uri = params
        .redirect_to
        .and_then(|uri| RedirectUrl::new(uri).ok());

    let auth_request = siwe_client
        .authorize_url(|| csrf_token)
        .add_scope(Scope::new("openid".to_string()));

    let redirected_auth_request = if let Some(redirect) = &redirect_uri {
        auth_request.set_redirect_uri(Cow::Borrowed(redirect))
    } else {
        auth_request
    };

    let (auth_url, csrf_token) = redirected_auth_request.url();

    let gh_auth_request = gh_client.client.authorize_url(|| csrf_token);
    let redirected_gh_auth_request = if let Some(redirect) = &redirect_uri {
        gh_auth_request.set_redirect_uri(Cow::Borrowed(redirect))
    } else {
        gh_auth_request
    };

    let (gh_url, csrf_token) = redirected_gh_auth_request.url();

    // Store CSRF token
    // TODO These should be cleaned periodically
    auth_state
        .write()
        .await
        .csrf_tokens
        .insert(csrf_token.secret().clone());

    Ok(AuthUrl {
        siwe_auth_url:   auth_url.to_string(),
        github_auth_url: gh_url.to_string(),
    })
}

// This is the payload that the client will send
// to the sequencer, that will be used to generate a JWT token.
// Since we are using oAUTH, this will contain the information
// that we need to check that the user did indeed login with
// an identity provider
#[derive(Debug, Deserialize)]
pub struct AuthPayload {
    code:  String,
    state: String,
}

#[derive(Debug, Serialize, Deserialize)]
struct AuthenticatedUser {
    uid:      String,
    nickname: String,
}

#[derive(Debug, Deserialize)]
struct GhUserInfo {
    login:      String,
    created_at: String,
}

#[allow(clippy::too_many_arguments)]
pub async fn github_callback(
    Query(payload): Query<AuthPayload>,
    Extension(options): Extension<Options>,
    Extension(auth_state): Extension<SharedAuthState>,
    Extension(lobby_state): Extension<SharedLobbyState>,
    Extension(storage): Extension<PersistentStorage>,
    Extension(gh_oauth_client): Extension<GithubOAuthClient>,
    Extension(http_client): Extension<reqwest::Client>,
    Extension(keys): Extension<SharedKeys>,
) -> Result<UserVerified, AuthError> {
    verify_csrf(&payload, &auth_state).await?;
    let token = gh_oauth_client
        .exchange_code(AuthorizationCode::new(payload.code))
        .request_async(async_http_client)
        .await
        .map_err(|_| AuthError::InvalidAuthCode)?;

    let response = http_client
        .get("https://api.github.com/user")
        .bearer_auth(token.access_token().secret())
        .header("User-Agent", "ethereum-kzg-ceremony-sequencer")
        .send()
        .await
        .map_err(|_| AuthError::FetchUserDataError)?;
    let gh_user_info = response
        .json::<GhUserInfo>()
        .await
        .map_err(|_| AuthError::CouldNotExtractUserData)?;
    let creation_time = DateTime::parse_from_rfc3339(&gh_user_info.created_at)
        .map_err(|_| AuthError::CouldNotExtractUserData)?;
    if creation_time > options.github.max_account_creation_time {
        return Err(AuthError::UserCreatedAfterDeadline);
    }
    let user = AuthenticatedUser {
        uid:      format!("github | {}", gh_user_info.login),
        nickname: gh_user_info.login,
    };
    post_authenticate(
        auth_state,
        lobby_state,
        storage,
        user,
        AuthProvider::Github,
        &keys,
    )
    .await
}

#[derive(Debug, Deserialize)]
struct SiweUserInfo {
    sub:                String,
    preferred_username: String,
}

// This endpoint allows one to consume an oAUTH authorisation code
//  and produce a JWT token
// So Sequencer could give out fake identities, we are trusting the sequencer
// to not do that.
//
// Now this is catchable by the client. They will clearly see that the sequencer
// was malicious. What can happen is sequencer can claim that someone
// participated when they did not. Is this Okay? Maybe that person can then just
// say they did not
#[allow(clippy::too_many_arguments)]
pub async fn siwe_callback(
    Query(payload): Query<AuthPayload>,
    Extension(options): Extension<Options>,
    Extension(auth_state): Extension<SharedAuthState>,
    Extension(lobby_state): Extension<SharedLobbyState>,
    Extension(storage): Extension<PersistentStorage>,
    Extension(oauth_client): Extension<SiweOAuthClient>,
    Extension(http_client): Extension<reqwest::Client>,
    Extension(keys): Extension<SharedKeys>,
) -> Result<UserVerified, AuthError> {
    verify_csrf(&payload, &auth_state).await?;
    let token = oauth_client
        .exchange_code(AuthorizationCode::new(payload.code))
        .request_async(async_http_client)
        .await
        .map_err(|_| AuthError::InvalidAuthCode)?;

    let response = http_client
        .get("https://oidc.signinwithethereum.org/userinfo")
        .bearer_auth(token.access_token().secret())
        .send()
        .await
        .map_err(|_| AuthError::FetchUserDataError)?;

    let siwe_user = response
        .json::<SiweUserInfo>()
        .await
        .map_err(|_| AuthError::CouldNotExtractUserData)?;

    let addr_parts: Vec<_> = siwe_user.sub.split(':').collect();
    let address = (*addr_parts
        .get(2)
        .ok_or(AuthError::CouldNotExtractUserData)?)
    .to_string();

    let tx_count = get_tx_count(
        &address,
        &options.ethereum.eth_nonce_verification_block,
        &http_client,
        &options.ethereum,
    )
    .await
    .ok_or(AuthError::CouldNotExtractUserData)?;

    if tx_count < options.ethereum.min_nonce {
        return Err(AuthError::UserCreatedAfterDeadline);
    }

    let user_data = AuthenticatedUser {
        uid:      format!("eth | {}", address),
        nickname: siwe_user.preferred_username,
    };

    post_authenticate(
        auth_state,
        lobby_state,
        storage,
        user_data,
        AuthProvider::Ethereum,
        &keys,
    )
    .await
}

async fn get_tx_count(
    address: &str,
    at_block: &str,
    client: &reqwest::Client,
    options: &EthAuthOptions,
) -> Option<u64> {
    let rpc_payload = json!({
        "id": 1,
        "jsonrpc": "2.0",
        "params": [&address, &at_block],
        "method": "eth_getTransactionCount"
    });

    let rpc_response = client
        .post(options.rpc_url.get_secret())
        .json(&rpc_payload)
        .send()
        .await
        .ok()?;

    let rpc_response_json = rpc_response.json::<serde_json::Value>().await.ok()?;

    let rpc_result = rpc_response_json.get("result")?.as_str()?;

    u64::from_str_radix(rpc_result.trim_start_matches("0x"), 16).ok()
}

async fn verify_csrf(payload: &AuthPayload, store: &SharedAuthState) -> Result<(), AuthError> {
    let auth_state = store.read().await;
    if auth_state.csrf_tokens.contains(&payload.state) {
        Ok(())
    } else {
        Err(AuthError::InvalidCsrf)
    }
}

async fn post_authenticate(
    auth_state: SharedAuthState,
    lobby_state: SharedLobbyState,
    storage: PersistentStorage,
    user_data: AuthenticatedUser,
    auth_provider: AuthProvider,
    keys: &Keys,
) -> Result<UserVerified, AuthError> {
    // Check if they have already contributed
    match storage.has_contributed(&user_data.uid).await {
        Err(error) => return Err(AuthError::Storage(error)),
        Ok(true) => return Err(AuthError::UserAlreadyContributed),
        Ok(false) => (),
    }

    // Check if this user is already in the lobby
    // If so, we send them back their session id
    let session_id = {
        let mut state = auth_state.write().await;

        if let Some(session_id) = state.unique_id_session.get(&user_data.uid) {
            session_id.clone()
        } else {
            let id = SessionId::new();
            state
                .unique_id_session
                .insert(user_data.uid.clone(), id.clone());
            id
        }
    };

    let id_token = IdToken {
        sub:      user_data.uid,
        provider: auth_provider.to_string().to_owned(),
        nickname: user_data.nickname,
        exp:      u64::MAX,
    };

<<<<<<< HEAD
    let id_token_signed = id_token.sign().await.map_err(AuthError::Jwt)?;
=======
    let id_token_encoded = id_token.encode(keys).map_err(AuthError::Jwt)?;
>>>>>>> 9d5e8e7c

    {
        let mut lobby = lobby_state.write().await;
        lobby.participants.insert(session_id.clone(), SessionInfo {
            token:                 id_token,
            last_ping_time:        Instant::now(),
            is_first_ping_attempt: true,
        });
    }

    Ok(UserVerified {
        id_token:   id_token_signed,
        session_id: session_id.to_string(),
    })
}<|MERGE_RESOLUTION|>--- conflicted
+++ resolved
@@ -1,11 +1,6 @@
 use crate::{
-<<<<<<< HEAD
-    constants::MAX_LOBBY_SIZE,
     jwt::{errors::JwtError, IdToken, SignedIdToken},
-=======
-    jwt::{errors::JwtError, IdToken},
     keys::SharedKeys,
->>>>>>> 9d5e8e7c
     lobby::SharedLobbyState,
     oauth::{GithubOAuthClient, SharedAuthState, SiweOAuthClient},
     storage::{PersistentStorage, StorageError},
@@ -425,11 +420,7 @@
         exp:      u64::MAX,
     };
 
-<<<<<<< HEAD
-    let id_token_signed = id_token.sign().await.map_err(AuthError::Jwt)?;
-=======
-    let id_token_encoded = id_token.encode(keys).map_err(AuthError::Jwt)?;
->>>>>>> 9d5e8e7c
+    let id_token_signed = id_token.sign(keys).await.map_err(AuthError::Jwt)?;
 
     {
         let mut lobby = lobby_state.write().await;
