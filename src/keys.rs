--- conflicted
+++ resolved
@@ -1,18 +1,8 @@
 use clap::Parser;
+use ethers_signers::{coins_bip39::English, MnemonicBuilder, Signer, LocalWallet};
 use eyre::Result;
-<<<<<<< HEAD
-use once_cell::sync::OnceCell;
-use ethers_signers::{MnemonicBuilder, coins_bip39::English, LocalWallet, Signer};
 use serde::Serialize;
-=======
-use jsonwebtoken::{
-    decode, encode, Algorithm, DecodingKey, EncodingKey, Header, TokenData, Validation,
-};
-use serde::{de::DeserializeOwned, Serialize};
-use std::{path::PathBuf, str::FromStr, sync::Arc};
-use tokio::try_join;
-use tracing::info;
->>>>>>> 9d5e8e7c
+use std::sync::Arc;
 
 #[derive(Clone, Debug, PartialEq, Eq, Parser)]
 pub struct Options {
@@ -30,21 +20,11 @@
 pub type SharedKeys = Arc<Keys>;
 
 impl Keys {
-<<<<<<< HEAD
-    pub async fn new(options: Options) -> Result<Self> {
+    pub async fn new(options: &Options) -> Result<Self> {
         let phrase = options.mnemonic.as_ref();
         let wallet = MnemonicBuilder::<English>::default()
             .phrase(phrase)
             .build()?;
-
-=======
-    pub async fn new(options: &Options) -> Result<Self> {
-        info!(public_key = ?options.public_key, private_key=?options.private_key, "Loading JWT keys");
-        let (private_key, public_key) = try_join!(
-            tokio::fs::read(&options.private_key),
-            tokio::fs::read(&options.public_key)
-        )?;
->>>>>>> 9d5e8e7c
         Ok(Self {
             wallet
         })
@@ -101,14 +81,8 @@
             exp: 200_000_000_000,
         };
 
-<<<<<<< HEAD
-        let keys = Keys::new(Options {
+        let keys = Keys::new(&Options {
             mnemonic:  "abandon abandon abandon abandon abandon abandon abandon abandon abandon abandon abandon about".into(),
-=======
-        let keys = Keys::new(&Options {
-            public_key:  "../publickey.pem".into(),
-            private_key: "../private.key".into(),
->>>>>>> 9d5e8e7c
         })
         .await
         .unwrap();
